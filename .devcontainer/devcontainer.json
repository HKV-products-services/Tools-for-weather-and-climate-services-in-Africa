--- conflicted
+++ resolved
@@ -1,32 +1,3 @@
-<<<<<<< HEAD
-{
-    "name": "Python 3",
-    "image": "mcr.microsoft.com/devcontainers/python:1-3.10-bookworm",
-    "features": {
-        "ghcr.io/devcontainers/features/python:1": {
-            "installJupyter": true
-        }
-    },
-    "postCreateCommand": "python3 -m pip install -r requirements.txt",
-    "forwardPorts": [8765, 8888], 
-    
-    "customizations": {
-      "codespaces": {
-        "openFiles": [
-          "README.md"
-        ]
-      },
-      "vscode": {
-        "extensions": [
-          "ms-toolsai.jupyter",
-          "ms-python.python",
-          "ms-toolsai.jupyter",
-          "ms-toolsai.jupyter-keymap",
-          "ms-toolsai.jupyter-renderers"       ]
-      }
-    }
-}
-=======
 {
   "name": "Python 3",
   "image": "mcr.microsoft.com/devcontainers/python:1-3.10-bookworm",
@@ -48,5 +19,4 @@
     ]
   },
   "forwardPorts": [8888]
-}
->>>>>>> b162242d
+}